"""
sentry.testutils.fixtures
~~~~~~~~~~~~~~~~~~~~~~~~~

:copyright: (c) 2010-2014 by the Sentry Team, see AUTHORS for more details.
:license: BSD, see LICENSE for more details.
"""
from __future__ import unicode_literals

from uuid import uuid4

from exam import fixture

from django.utils.text import slugify

import six

from sentry.models import Activity, Event, Group, Project, Team, User
from sentry.utils.compat import pickle
from sentry.utils.strings import decompress


# an example data blog from Sentry 5.4.1 (db level)
LEGACY_DATA = pickle.loads(decompress("""eJy9WW1v20YS/q5fwfqLpECluMvXFSzjgKK9BrikByR3XwyDXpFLmjVFsnxxbAT57zczS0rUS+LGrU8IYu3s2+yzM8/MrGZxxSYfpo0q2vrJzIpW1YmMVGO+U00jUzWdVHwyiysbBm13IgdaH++yxoB/0mhV0xp9p5GqQtWyVbHRNVmRGre3tXxQBQ26vYW57qT5MK1kLbcNtLzJLK/8SQOyVqYoCVAicJB6bGsJEmahBoz0fGpMWacPKOU4kKFiy/80qm6WcQSLqnppPmR128lcFQ/NUp9sucmKJSmCM52JhO1AIWy42Lhr26pZLZdqE9luYtuKucyxWCJiJSPXEcIPNrFkbJXYjmUnAVOMKyfijnB47FpuYgXehkcy/oesKjNVbQ9oVG6XDHfxJhJOlJcylg8pCnzSPpj8YpnC9yzf4SzwQRdoB4FtW5YfMN63bVsEjo29sEYHZ8UFBBy8PzFekkUYbsu4yxXCyBmCxjmMGs7NESvbZCazseXQjNOb/xWwwH6XFvBgTlSW95le1SdhgNfT1TlKUA+ED9F7lNsqV3hq6LEtHHWnZAyXg23SyOZ0tQVeoW2TxEHJH52qn8KmrcFosMuFZafYEcsWjcD2aKyPoq1q78oYhQGM+ufPH/Gr+MpxPrQyugdDishwyZQcNKUEoUO9HDIkh3Rx0LKTrojarETIHFRj02V5HG4b1MvxUAG5acJKtnco8P+cAebZZlk9gd4FN/1lk7XqxwoUA5dptGEuN7JRZvWEaxK+Va3CqISDPKKdOgK1dC2CBSzWGH0QIrOr4I+afUYXYzDiwjj6fBublfH5AmbyczNpdo/XCjy8hXuCiWFWJOVMyxc42T5WbPzJs6YNt/IxBFjS9m7dqDwxj4QLVN4hM3+QZDQuWaGLVlh1mzyLwnuFELn+5D3aEQDXhu1ThZfrBoOxmyQfk5hLjBJ1eVVnCKdn7cY2UZ1VMLjuioJ8yWOTPR15fLRRhkbnoRu5Ikg2TNierXzHVVGwUZ7nKm8jg2DDNhzHkV3ffwK+ooXoJJ53QKQeWM/FC6kUEPfIUHJQDl3RQ1fkFnzzNRvcT5+hdh9Ommp69fkkZWjL1weEtDAO+IiaAx3d4Ao2riDwFAMZgV7+wC15gmPQiS412GTkP+UZKGWUm99V1BqyNaxHZjm28BNmXeEEcrI226qwqWAkivR9o4ljC28av+MYc/gy4xazFwZfGMyBP9bC8BaGDRLHF47P5jiRzOBOFnFOVx1Ye9UObeZIOztRG19rF5B51KrpctQsoPgY2JMUuPbi8+5yV8YL73VhDOFxZVzffAE4Aw0nUCbu5E7Sv2g2gXcQgwO6drzNIKCNdtQYoEVd9guW9YAJkFfdU4AeOkIpsVxCSVgj8hZE/QKDUV6mKUEvbDyDhp5iMSgm4KApBB7EEcMLYHgmtABAfQSAfmR/xEi4OPW1bkAAYilyxsV50sAhOoshWPB4weStxUZBGWViRzroB5TaEExJBvwHQJKEDYNGEYFZFDarEuhyHxMAcMoiLIxax3z7ZUEj3GNO/jInuYfy6Zjts+SZEGFkBYWa1QUu4B8vDPOJ07MiyrtYUYBsVrRZQJSeFSFkRyQQAA6dvD9MmGcFnZ5ZZ44yfHR2cBJETsR0QkZuiusWJbX55C1Hq5SUTIK/UnCPZNV2td4bre814jljaJw6gjPmHYdwAK4o2x68JgRL2OQqns0JO3aCc61AYcpjIX2UR2vh/RhrvdYub5ntw+SCRtD/8H1PsWQswOOySXXIZZBRpt+KqIzvgwfjL4sejJ8NH4xy0/S74wYmzOCmGLFTChip15/F+8ucySD1hfV2IZZhEgzbBLiN5jcGuXB6jtYYpsIv5DVms9ckNob5+DPMxiBPh6PuGC09w2OYxKdf4S7bpT7NVfaJ+WsfVkU8e/MGjZO81/ZP+EnbvTHDMdf7hOxGm/T1NLpT0X3Tbac3c1J6cA7cu+eb9Dy/UKG5MIi6wSkg8VvjfwvjzRudvmmVBC0ANOJAjqppBOqJAxoZuYfDXotNHL5nE8cenefi4oL6nTG8P9UKDAIspTAIMyOpyy0YRm8yt7cmzXFP8L66ujIi8jjz8HSz6bunfq3fOzC+O2B1sLv4hykB73jj7Qed/BG1QH1D7vjiNwTm4F18Pz+4aAM9J0CRhOyFfjWU5eAUf56+wJeoFAdnHKiLHMrlmoM+TN+XOqa5SHJAEXorSn9g0ogiFucCL5XhUJV9F2GcXendjjb+fgqB5lBU7c50xCAaFeQHgeHkY91pVNxDPoUarznPLa7/dW6BCLXnFleMuSVWidEb7s+PkaqwpJ8h2SzA4SMqXtd4RSM3p4gLZHhqvx573qewNWxETuXxr1HQMakRB/bKzs5H3MVwQ+v+70hvRNizB3pyvSHLgRJU09NWZpQxeO7fSkr9TS/1TfdX4nl7eiIvH85KdeoaPQDsynz7/pffKOvwgoNogCS8RiPRnWLcSdRcom0RP9M72sFtEZOvP1PHySPI4K/Vpxif6KpPXRbPyga/K/w6n19bN/iQwaAY3rOVjxQLNt+/u/mYbF+CEiQyf6Pr/jd1Q4IM6heRGnGPxS3NPT49fNZlSZm7j2HwcsDiX8QKJ8QVSE/0k+ndq6/nIzCa/hmE+fQC0D8xMF+jHlA432UfASHxym+ctBGnPD9uyNYCe/J/eFgN6JVFxylqf3dQwGp4yOCgFD6fwWFl/NIMLhCvmsEJ6/kMTuhKFF2H3o5Rm8v/yrzb1+5oq9HGwiBBVfvK0OSoH8J068sVLWYfJYEnL2hMHKeDZ5lCjBND4Y2oQhevYlf7zCkDE4f1DtRNfX4CXtcqM87iMJFZ3ldOQowJAEIUWMFU1XVZ/4CYgF9+i5iJMPaJgaaJvj2bL2gBNjAuPgkh4XIo0zXhXuqi/4qe5u3vIN3xDxXccnZUyi1cNttWZQ2l4hM9xusinmJPdZ+GtWrKroaIb/TDUN2Qlg2rMiP/4NY+sQb8whCfHcLQWK+NaRhimAjD6YpOt6Nl/NFFPWbtjOaPakRO2XQYYqHZAvfBVPzhATOd/vzGvhc6jRl9/zEr5mhInNGjRhji80c/9wU/53Dm6GX64NSv5NKDYY8UFt17nVB4oouvF6nVH10GSPar7Arg9Xr/ywmjV8Rz6HJ6Txx+QDi5gN07mXK4p4h+OGd6Y30RJOGEan8ZKLD1kLiMeoEDh+td8GCgu3O7A4S4t3c0zoeYPKeu4FtecHyA2REYmP6VRVPC/fUejiK973yGeQnnu7IJvsimMf8Hr5plBQ=="""))


class Fixtures(object):
    @fixture
    def projectkey(self):
        return self.create_project_key(project=self.project, user=self.user)

    @fixture
    def user(self):
        return self.create_user('admin@localhost', username='admin')

    @fixture
    def team(self):
        return self.create_team(
            name='foo',
            slug='foo',
            owner=self.user)

    @fixture
    def project(self):
        return self.create_project(
            name='Bar',
            slug='bar',
            team=self.team,
            owner=self.user,
        )

    @fixture
    def group(self):
        return self.create_group(message='Foo bar')

    @fixture
    def event(self):
        return self.create_event(event_id='a' * 32)

    @fixture
    def activity(self):
        return Activity.objects.create(
            group=self.group, event=self.event, project=self.project,
            type=Activity.NOTE, user=self.user,
            data={}
        )

    def create_team(self, **kwargs):
        kwargs.setdefault('name', 'foo')
        if not kwargs.get('slug'):
            kwargs['slug'] = slugify(six.text_type(kwargs['name']))
        if not kwargs.get('owner'):
            kwargs['owner'] = self.user

        return Team.objects.create(**kwargs)

    def create_project(self, **kwargs):
        kwargs.setdefault('name', 'Bar')
        if not kwargs.get('slug'):
            kwargs['slug'] = slugify(six.text_type(kwargs['name']))
        if not kwargs.get('team'):
            kwargs['team'] = self.team
        if not kwargs.get('owner'):
            kwargs['owner'] = kwargs['team'].owner

        return Project.objects.create(**kwargs)

    def create_project_key(self, project, user):
        return project.key_set.get_or_create(user=user)[0]

    def create_user(self, email, **kwargs):
        kwargs.setdefault('username', email)
        kwargs.setdefault('is_staff', True)
        kwargs.setdefault('is_superuser', True)

        user = User(email=email, **kwargs)
        user.set_password('admin')
        user.save()

        return user

    def create_event(self, event_id, **kwargs):
        if 'group' not in kwargs:
            kwargs['group'] = self.group
        kwargs.setdefault('project', kwargs['group'].project)
        kwargs.setdefault('message', kwargs['group'].message)
        kwargs.setdefault('data', LEGACY_DATA)
        if kwargs.get('tags'):
            tags = kwargs.pop('tags')
            if isinstance(tags, dict):
                tags = tags.items()
            kwargs['data']['tags'] = tags

        return Event.objects.create(
            event_id=event_id,
            **kwargs
        )

    def create_group(self, project=None, **kwargs):
<<<<<<< HEAD
        kwargs.setdefault('message', 'Foo bar')
=======
        kwargs.setdefault('message', 'Hello world')
        kwargs.setdefault('checksum', uuid4().hex)
>>>>>>> 245b39e3
        return Group.objects.create(
            project=project or self.project,
            **kwargs
        )<|MERGE_RESOLUTION|>--- conflicted
+++ resolved
@@ -117,12 +117,8 @@
         )
 
     def create_group(self, project=None, **kwargs):
-<<<<<<< HEAD
-        kwargs.setdefault('message', 'Foo bar')
-=======
         kwargs.setdefault('message', 'Hello world')
         kwargs.setdefault('checksum', uuid4().hex)
->>>>>>> 245b39e3
         return Group.objects.create(
             project=project or self.project,
             **kwargs
