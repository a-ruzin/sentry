--- conflicted
+++ resolved
@@ -99,53 +99,10 @@
         date_from = today - datetime.timedelta(days=5)
         date_to = None
 
-<<<<<<< HEAD
     query_kwargs['date_from'] = date_from
     query_kwargs['date_to'] = date_to
     if date_filter:
         query_kwargs['date_filter'] = date_filter
-=======
-    if date_type == 'first_seen':
-        if date_from:
-            event_list = event_list.filter(first_seen__gte=date_from)
-        elif date_to:
-            event_list = event_list.filter(first_seen__lte=date_to)
-    else:
-        if date_from and date_to:
-            event_list = event_list.filter(
-                first_seen__gte=date_from,
-                last_seen__lte=date_to,
-            )
-        elif date_from:
-            event_list = event_list.filter(last_seen__gte=date_from)
-        elif date_to:
-            event_list = event_list.filter(last_seen__lte=date_to)
-
-    sort = request.GET.get('sort') or request.session.get('streamsort')
-    if sort not in SORT_OPTIONS:
-        sort = DEFAULT_SORT_OPTION
-
-    # Save last sort in session
-    if sort != request.session.get('streamsort'):
-        request.session['streamsort'] = sort
-
-    engine = get_db_engine('default')
-    if engine.startswith('sqlite'):
-        score_clause = SQLITE_SORT_CLAUSES.get(sort)
-        filter_clause = SQLITE_SCORE_CLAUSES.get(sort)
-    elif engine.startswith('mysql'):
-        score_clause = MYSQL_SORT_CLAUSES.get(sort)
-        filter_clause = MYSQL_SCORE_CLAUSES.get(sort)
-    elif engine.startswith('oracle'):
-        score_clause = ORACLE_SORT_CLAUSES.get(sort)
-        filter_clause = ORACLE_SCORE_CLAUSES.get(sort)
-    elif engine in ('django_pytds', 'sqlserver_ado', 'sql_server.pyodbc'):
-        score_clause = MSSQL_SORT_CLAUSES.get(sort)
-        filter_clause = MSSQL_SCORE_CLAUSES.get(sort)
-    else:
-        score_clause = SORT_CLAUSES.get(sort)
-        filter_clause = SCORE_CLAUSES.get(sort)
->>>>>>> 245b39e3
 
     cursor = request.GET.get('cursor', request.GET.get('c'))
     if cursor:
