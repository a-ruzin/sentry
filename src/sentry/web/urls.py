"""
sentry.web.urls
~~~~~~~~~~~~~~~

:copyright: (c) 2010-2014 by the Sentry Team, see AUTHORS for more details.
:license: BSD, see LICENSE for more details.
"""

import re

try:
    from django.conf.urls import include, patterns, url
except ImportError:
    # django < 1.5 compat
    from django.conf.urls.defaults import include, patterns, url  # NOQA

from django.conf import settings

from sentry.web import api
from sentry.web.frontend import (
    alerts, accounts, generic, groups, events,
    admin, docs, teams, users, explore, explore_code)

import sentry.web.frontend.projects.general
import sentry.web.frontend.projects.keys
import sentry.web.frontend.projects.notifications
import sentry.web.frontend.projects.plugins
import sentry.web.frontend.projects.quotas
import sentry.web.frontend.projects.remove
import sentry.web.frontend.projects.rules
import sentry.web.frontend.projects.settings
import sentry.web.frontend.projects.tags

__all__ = ('urlpatterns',)


def init_all_applications():
    """
    Forces import of all applications to ensure code is registered.
    """
    from django.db.models import get_apps, get_models

    for app in get_apps():
        try:
            get_models(app)
        except Exception:
            continue

init_all_applications()

urlpatterns = patterns('')

if settings.DEBUG:
    import sentry.web.frontend.debug.mail

    urlpatterns += patterns('',
        url(r'^debug/mail/new-event/$',
            sentry.web.frontend.debug.mail.new_event),
        url(r'^debug/mail/new-note/$',
            sentry.web.frontend.debug.mail.new_note),
    )

urlpatterns += patterns('',
    # Store endpoints first since they are the most active
    url(r'^api/store/$', api.StoreView.as_view(),
        name='sentry-api-store'),
    url(r'^api/(?P<project_id>[\w_-]+)/store/$', api.StoreView.as_view(),
        name='sentry-api-store'),

    url(r'^_static/(?P<module>[^/]+)/(?P<path>.*)$', generic.static_media,
        name='sentry-media'),

<<<<<<< HEAD
    url(r'^partials/(?P<path>.*)$', generic.partial_static_media,
        name='sentry-partial-media'),

=======
>>>>>>> b9686163
    # API
    url(r'^api/0/', include('sentry.api.urls')),

    # Account
    url(r'^login/$', accounts.login,
        name='sentry-login'),
    url(r'^login-redirect/$', accounts.login_redirect,
        name='sentry-login-redirect'),
    url(r'^logout/$', accounts.logout,
        name='sentry-logout'),
    url(r'^register/$', accounts.register,
        name='sentry-register'),
    url(r'^account/sudo/$', 'django_sudo.views.sudo',
        {'template_name': 'sentry/account/sudo.html'},
        name='sentry-sudo'),
    url(r'^account/recover/$', accounts.recover,
        name='sentry-account-recover'),
    url(r'^account/recover/confirm/(?P<user_id>[\d]+)/(?P<hash>[0-9a-zA-Z]+)/$', accounts.recover_confirm,
        name='sentry-account-recover-confirm'),
    # url(r'^account/settings/$', accounts.settings,
    #     name='sentry-account-settings'),
    # url(r'^account/settings/appearance/$', accounts.appearance_settings,
    #     name='sentry-account-settings-appearance'),
    # url(r'^account/settings/identities/$', accounts.list_identities,
    #     name='sentry-account-settings-identities'),
    # url(r'^account/settings/notifications/$', accounts.notification_settings,
    #     name='sentry-account-settings-notifications'),
    url(r'^account/settings/social/', include('social_auth.urls')),

    # Settings - Teams
    # url(r'^account/teams/new/$', teams.create_new_team,
    #     name='sentry-new-team'),
    # url(r'^account/teams/(?P<team_slug>[\w_-]+)/settings/$', teams.manage_team,
    #     name='sentry-manage-team'),
    # url(r'^account/teams/(?P<team_slug>[\w_-]+)/remove/$', teams.remove_team,
    #     name='sentry-remove-team'),
    # url(r'^account/teams/(?P<team_slug>[\w_-]+)/groups/$', teams.manage_access_groups,
    #     name='sentry-manage-access-groups'),
    # url(r'^account/teams/(?P<team_slug>[\w_-]+)/groups/new/$', teams.new_access_group,
    #     name='sentry-new-access-group'),
    # url(r'^account/teams/(?P<team_slug>[\w_-]+)/groups/(?P<group_id>\d+)/edit/$', teams.access_group_details,
    #     name='sentry-edit-access-group'),
    # url(r'^account/teams/(?P<team_slug>[\w_-]+)/groups/(?P<group_id>\d+)/remove/$', teams.remove_access_group,
    #     name='sentry-remove-access-group'),
    # url(r'^account/teams/(?P<team_slug>[\w_-]+)/groups/(?P<group_id>\d+)/members/$', teams.access_group_members,
    #     name='sentry-access-group-members'),
    # url(r'^account/teams/(?P<team_slug>[\w_-]+)/groups/(?P<group_id>\d+)/members/(?P<user_id>\d+)/remove/$',
    #     teams.remove_access_group_member, name='sentry-remove-access-group-member'),
    # url(r'^account/teams/(?P<team_slug>[\w_-]+)/groups/(?P<group_id>\d+)/projects/$', teams.access_group_projects,
    #     name='sentry-access-group-projects'),
    # url(r'^account/teams/(?P<team_slug>[\w_-]+)/groups/(?P<group_id>\d+)/projects/(?P<project_id>\d+)/remove/$',
    #     teams.remove_access_group_project, name='sentry-remove-access-group-project'),
    # url(r'^account/teams/(?P<team_slug>[\w_-]+)/members/$', teams.manage_team_members,
    #     name='sentry-manage-team-members'),
    # url(r'^account/teams/(?P<team_slug>[\w_-]+)/members/new/$', teams.new_team_member,
    #     name='sentry-new-team-member'),
    # url(r'^account/teams/(?P<team_slug>[\w_-]+)/members/(?P<member_id>\d+)/edit/$', teams.edit_team_member,
    #     name='sentry-edit-team-member'),
    # url(r'^account/teams/(?P<team_slug>[\w_-]+)/members/(?P<member_id>\d+)/remove/$', teams.remove_team_member,
    #     name='sentry-remove-team-member'),
    # url(r'^account/teams/(?P<team_slug>[\w_-]+)/members/pending/(?P<member_id>\d+)/remove/$', teams.remove_pending_team_member,
    #     name='sentry-remove-pending-team-member'),
    # url(r'^account/teams/(?P<team_slug>[\w_-]+)/members/pending/(?P<member_id>\d+)/reinvite/$', teams.reinvite_pending_team_member,
    #     name='sentry-reinvite-pending-team-member'),
    # url(r'^account/teams/(?P<team_slug>[\w_-]+)/projects/$', teams.manage_team_projects,
    #     name='sentry-manage-team-projects'),
    # url(r'^account/teams/(?P<team_slug>[\w_-]+)/projects/new/$', teams.create_new_team_project,
    #     name='sentry-new-project'),
    url(r'^accept/(?P<member_id>\d+)/(?P<token>\w+)/$', teams.accept_invite,
        name='sentry-accept-invite'),

    # Settings - Projects
    url(r'^(?P<team_slug>[\w_-]+)/(?P<project_id>[\w_-]+)/get-started/$',
        sentry.web.frontend.projects.general.get_started,
        name='sentry-get-started'),

    url(r'^(?P<team_slug>[\w_-]+)/(?P<project_id>[\w_-]+)/settings/$',
        sentry.web.frontend.projects.settings.manage_project,
        name='sentry-manage-project'),
    url(r'^(?P<team_slug>[\w_-]+)/(?P<project_id>[\w_-]+)/docs/$',
        docs.client_help,
        name='sentry-project-client-help'),
    url(r'^(?P<team_slug>[\w_-]+)/(?P<project_id>[\w_-]+)/docs/(?P<platform>%s)/$' % ('|'.join(re.escape(r) for r in docs.PLATFORM_LIST),),
        docs.client_guide,
        name='sentry-docs-client'),

    url(r'^(?P<team_slug>[\w_-]+)/(?P<project_id>[\w_-]+)/keys/$',
        sentry.web.frontend.projects.keys.manage_project_keys,
        name='sentry-manage-project-keys'),
    url(r'^(?P<team_slug>[\w_-]+)/(?P<project_id>[\w_-]+)/keys/new/$',
        sentry.web.frontend.projects.keys.new_project_key,
        name='sentry-new-project-key'),
    url(r'^(?P<team_slug>[\w_-]+)/(?P<project_id>[\w_-]+)/keys/(?P<key_id>\d+)/remove/$',
        sentry.web.frontend.projects.keys.remove_project_key,
        name='sentry-remove-project-key'),

    url(r'^(?P<team_slug>[\w_-]+)/(?P<project_id>[\w_-]+)/plugins/$',
        sentry.web.frontend.projects.plugins.manage_plugins,
        name='sentry-manage-project-plugins'),
    url(r'^(?P<team_slug>[\w_-]+)/(?P<project_id>[\w_-]+)/plugins/(?P<slug>[\w_-]+)/$',
        sentry.web.frontend.projects.plugins.configure_project_plugin,
        name='sentry-configure-project-plugin'),
    url(r'^(?P<team_slug>[\w_-]+)/(?P<project_id>[\w_-]+)/plugins/(?P<slug>[\w_-]+)/reset/$',
        sentry.web.frontend.projects.plugins.reset_project_plugin,
        name='sentry-reset-project-plugin'),
    url(r'^(?P<team_slug>[\w_-]+)/(?P<project_id>[\w_-]+)/plugins/(?P<slug>[\w_-]+)/disable/$',
        sentry.web.frontend.projects.plugins.disable_project_plugin,
        name='sentry-disable-project-plugin'),
    url(r'^(?P<team_slug>[\w_-]+)/(?P<project_id>[\w_-]+)/plugins/(?P<slug>[\w_-]+)/enable/$',
        sentry.web.frontend.projects.plugins.enable_project_plugin,
        name='sentry-enable-project-plugin'),

    url(r'^(?P<team_slug>[\w_-]+)/(?P<project_id>[\w_-]+)/remove/$',
        sentry.web.frontend.projects.remove.remove_project,
        name='sentry-remove-project'),

    url(r'^(?P<team_slug>[\w_-]+)/(?P<project_id>[\w_-]+)/tags/$',
        sentry.web.frontend.projects.tags.manage_project_tags,
        name='sentry-manage-project-tags'),

    url(r'^(?P<team_slug>[\w_-]+)/(?P<project_id>[\w_-]+)/quotas/$',
        sentry.web.frontend.projects.quotas.manage_project_quotas,
        name='sentry-manage-project-quotas'),

    url(r'^(?P<team_slug>[\w_-]+)/(?P<project_id>[\w_-]+)/notifications/$',
        sentry.web.frontend.projects.notifications.notification_settings,
        name='sentry-project-notifications'),

    url(r'^(?P<team_slug>[\w_-]+)/(?P<project_id>[\w_-]+)/rules/$',
        sentry.web.frontend.projects.rules.list_rules,
        name='sentry-project-rules'),
    url(r'^(?P<team_slug>[\w_-]+)/(?P<project_id>[\w_-]+)/rules/(?P<rule_id>\d+)/edit/$',
        sentry.web.frontend.projects.rules.create_or_edit_rule,
        name='sentry-edit-project-rule'),
    url(r'^(?P<team_slug>[\w_-]+)/(?P<project_id>[\w_-]+)/rules/new/$',
        sentry.web.frontend.projects.rules.create_or_edit_rule,
        name='sentry-new-project-rule'),

    # Admin
    url(r'^manage/status/$', admin.status_env,
        name='sentry-admin-status'),
    url(r'^manage/status/packages/$', admin.status_packages,
        name='sentry-admin-packages-status'),
    url(r'^manage/status/mail/$', admin.status_mail,
        name='sentry-admin-mail-status'),
    url(r'^manage/stats/$', admin.stats,
        name='sentry-admin-stats'),

    # Admin - Teams
    url(r'^manage/teams/$', admin.manage_teams,
        name='sentry-admin-teams'),

    # Admin - Projects
    url(r'^manage/projects/$', admin.manage_projects,
        name='sentry-admin-projects'),

    # Admin - Users
    url(r'^manage/users/$', admin.manage_users,
        name='sentry-admin-users'),
    url(r'^manage/users/new/$', admin.create_new_user,
        name='sentry-admin-new-user'),
    url(r'^manage/users/(?P<user_id>\d+)/$', admin.edit_user,
        name='sentry-admin-edit-user'),
    url(r'^manage/users/(?P<user_id>\d+)/remove/$', admin.remove_user,
        name='sentry-admin-remove-user'),
    url(r'^manage/users/(?P<user_id>\d+)/projects/$', admin.list_user_projects,
        name='sentry-admin-list-user-projects'),

    # Admin - Plugins
    url(r'^manage/plugins/(?P<slug>[\w_-]+)/$', admin.configure_plugin,
        name='sentry-admin-configure-plugin'),

    # crossdomain.xml
    url(r'^crossdomain\.xml$', api.crossdomain_xml_index,
        name='sentry-api-crossdomain-xml-index'),
    url(r'^api/(?P<project_id>[\w_-]+)/crossdomain\.xml$', api.crossdomain_xml,
        name='sentry-api-crossdomain-xml'),

    # Generic API
    url(r'^api/(?P<team_slug>[\w_-]+)/(?P<project_id>[\w_-]+)/poll/$', api.poll,
        name='sentry-api-poll'),
    url(r'^api/(?P<team_slug>[\w_-]+)/(?P<project_id>[\w_-]+)/resolve/$', api.resolve,
        name='sentry-api-resolve'),
    url(r'^api/(?P<team_slug>[\w_-]+)/(?P<project_id>[\w_-]+)/bookmark/$', api.bookmark,
        name='sentry-api-bookmark'),
    url(r'^api/(?P<team_slug>[\w_-]+)/(?P<project_id>[\w_-]+)/clear/$', api.clear,
        name='sentry-api-clear'),
    url(r'^api/(?P<team_slug>[\w_-]+)/(?P<project_id>[\w_-]+)/group/(?P<group_id>[\w_-]+)/remove/$', api.remove_group,
        name='sentry-api-remove-group'),

    url(r'^api/(?P<team_slug>[\w_-]+)/(?:(?P<project_id>[\w_-]+)/)?groups/trends/$', api.get_group_trends,
        name='sentry-api-groups-trends'),
    url(r'^api/(?P<team_slug>[\w_-]+)/(?:(?P<project_id>[\w_-]+)/)?groups/newest/$', api.get_new_groups,
        name='sentry-api-groups-new'),
    url(r'^api/(?P<team_slug>[\w_-]+)/(?:(?P<project_id>[\w_-]+)/)?groups/resolved/$', api.get_resolved_groups,
        name='sentry-api-groups-resolved'),

    url(r'^api/(?P<team_slug>[\w_-]+)/(?P<project_id>[\w_-]+)/group/(?P<group_id>[\w_-]+)/set/public/$', api.make_group_public,
        name='sentry-api-set-group-public'),
    url(r'^api/(?P<team_slug>[\w_-]+)/(?P<project_id>[\w_-]+)/group/(?P<group_id>[\w_-]+)/set/private/$', api.make_group_private, name='sentry-api-set-group-private'),
    url(r'^api/(?P<team_slug>[\w_-]+)/(?P<project_id>[\w_-]+)/group/(?P<group_id>[\w_-]+)/set/resolved/$', api.resolve_group,
        name='sentry-api-set-group-resolve'),
    url(r'^api/(?P<team_slug>[\w_-]+)/(?P<project_id>[\w_-]+)/group/(?P<group_id>[\w_-]+)/set/muted/$', api.mute_group,
        name='sentry-api-set-group-mute'),
    url(r'^api/(?P<team_slug>[\w_-]+)/(?P<project_id>[\w_-]+)/group/(?P<group_id>[\w_-]+)/set/unresolved/$', api.unresolve_group,
        name='sentry-api-set-group-unresolve'),
    url(r'^api/(?P<team_slug>[\w_-]+)/(?:(?P<project_id>[\w_-]+)/)?stats/$', api.get_stats,
        name='sentry-api-stats'),
    url(r'^api/(?P<team_slug>[\w_-]+)/(?P<project_id>[\w_-]+)/tags/search/$', api.search_tags,
        name='sentry-api-search-tags'),
    url(r'^api/(?P<team_slug>[\w_-]+)/users/search/$', api.search_users,
        name='sentry-api-search-users'),
    url(r'^api/(?P<team_slug>[\w_-]+)/projects/search/$', api.search_projects,
        name='sentry-api-search-projects'),

<<<<<<< HEAD
    # Generic
    url(r'^', generic.index,
        name='sentry'),

=======
>>>>>>> b9686163
    # TV dashboard
    url(r'^(?P<team_slug>[\w_-]+)/wall/$', groups.wall_display,
        name='sentry-wall'),

    # Team-wide alerts
    url(r'^(?P<team_slug>[\w_-]+)/show/alerts/$', alerts.alert_list,
        name='sentry-alerts'),

    # Explore - Users
    url(r'^(?P<team_slug>[\w_-]+)/(?P<project_id>[\w_-]+)/explore/users/$',
        users.user_list, name='sentry-users'),
    url(r'^(?P<team_slug>[\w_-]+)/(?P<project_id>[\w_-]+)/explore/users/(?P<user_id>\d+)/$',
        users.user_details, name='sentry-user-details'),

    # Explore - Code
    url(r'^(?P<team_slug>[\w_-]+)/(?P<project_id>[\w_-]+)/explore/code/$', explore_code.list_tag,
        {'selection': 'filenames'}, name='sentry-explore-code'),
    url(r'^(?P<team_slug>[\w_-]+)/(?P<project_id>[\w_-]+)/explore/code/by/function/$', explore_code.list_tag,
        {'selection': 'functions'}, name='sentry-explore-code-by-function'),
    url(r'^(?P<team_slug>[\w_-]+)/(?P<project_id>[\w_-]+)/explore/code/by/filename/(?P<tag_id>\d+)/$',
        explore_code.tag_details, {'selection': 'filenames'}, name='sentry-explore-code-details'),
    url(r'^(?P<team_slug>[\w_-]+)/(?P<project_id>[\w_-]+)/explore/code/by/function/(?P<tag_id>\d+)/$',
        explore_code.tag_details, {'selection': 'functions'}, name='sentry-explore-code-details-by-function'),

    # Explore
    url(r'^(?P<team_slug>[\w_-]+)/(?P<project_id>[\w_-]+)/explore/$', explore.tag_list,
        name='sentry-explore'),
    url(r'^(?P<team_slug>[\w_-]+)/(?P<project_id>[\w_-]+)/explore/(?P<key>[^\/]+)/$', explore.tag_value_list,
        name='sentry-explore-tag'),
    url(r'^(?P<team_slug>[\w_-]+)/(?P<project_id>[\w_-]+)/explore/(?P<key>[^\/]+)/(?P<value_id>\d+)/$', explore.tag_value_details,
        name='sentry-explore-tag-value'),

    url(r'^(?P<team_slug>[\w_-]+)/(?P<project_id>[\w_-]+)/group/(?P<group_id>\d+)/$', groups.group,
        name='sentry-group'),
    url(r'^(?P<team_slug>[\w_-]+)/(?P<project_id>[\w_-]+)/group/(?P<group_id>\d+)/events/$', groups.group_event_list,
        name='sentry-group-events'),
    url(r'^(?P<team_slug>[\w_-]+)/(?P<project_id>[\w_-]+)/group/(?P<group_id>\d+)/events/json/$', groups.group_event_list_json,
        name='sentry-group-events-json'),
    url(r'^(?P<team_slug>[\w_-]+)/(?P<project_id>[\w_-]+)/group/(?P<group_id>\d+)/events/(?P<event_id>\d+)/$', groups.group,
        name='sentry-group-event'),
    url(r'^(?P<team_slug>[\w_-]+)/(?P<project_id>[\w_-]+)/group/(?P<group_id>\d+)/events/(?P<event_id>\d+)/replay/$', events.replay_event,
        name='sentry-replay'),
    url(r'^(?P<team_slug>[\w_-]+)/(?P<project_id>[\w_-]+)/group/(?P<group_id>\d+)/events/(?P<event_id_or_latest>(\d+|latest))/json/$', groups.group_event_details_json,
        name='sentry-group-event-json'),
    url(r'^(?P<team_slug>[\w_-]+)/(?P<project_id>[\w_-]+)/group/(?P<group_id>\d+)/actions/(?P<slug>[\w_-]+)/', groups.group_plugin_action,
        name='sentry-group-plugin-action'),
    url(r'^(?P<team_slug>[\w_-]+)/(?P<project_id>[\w_-]+)/group/(?P<group_id>\d+)/tags/$', groups.group_tag_list,
        name='sentry-group-tags'),
    url(r'^(?P<team_slug>[\w_-]+)/(?P<project_id>[\w_-]+)/group/(?P<group_id>\d+)/tags/(?P<tag_name>[^/]+)/$', groups.group_tag_details,
        name='sentry-group-tag-details'),
    url(r'^(?P<team_slug>[\w_-]+)/(?P<project_id>[\w_-]+)/search/$', groups.search,
        name='sentry-search'),
    url(r'^(?P<team_slug>[\w_-]+)/(?P<project_id>[\w_-]+)/alerts/$', alerts.alert_list,
        name='sentry-alerts'),
    url(r'^(?P<team_slug>[\w_-]+)/(?P<project_id>[\w_-]+)/alerts/(?P<alert_id>\d+)/$', alerts.alert_details,
        name='sentry-alert-details'),
    url(r'^(?P<team_slug>[\w_-]+)/(?P<project_id>[\w_-]+)/alerts/(?P<alert_id>\d+)/resolve/$', alerts.resolve_alert,
        name='sentry-resolve-alert'),
    url(r'^(?P<team_slug>[\w_-]+)/(?P<project_id>[\w_-]+)/stream/$', groups.group_list),
    url(r'^(?P<team_slug>[\w_-]+)/(?P<project_id>[\w_-]+)/$', groups.group_list,
        name='sentry-stream'),

    url(r'^(?P<team_slug>[\w_-]+)/$', groups.dashboard,
        name='sentry'),

    # Legacy
    url(r'^(?P<project_id>[\w_-]+)/group/(?P<group_id>\d+)/$', groups.redirect_to_group,
        name='sentry-group'),
)<|MERGE_RESOLUTION|>--- conflicted
+++ resolved
@@ -70,12 +70,9 @@
     url(r'^_static/(?P<module>[^/]+)/(?P<path>.*)$', generic.static_media,
         name='sentry-media'),
 
-<<<<<<< HEAD
     url(r'^partials/(?P<path>.*)$', generic.partial_static_media,
         name='sentry-partial-media'),
 
-=======
->>>>>>> b9686163
     # API
     url(r'^api/0/', include('sentry.api.urls')),
 
@@ -291,13 +288,10 @@
     url(r'^api/(?P<team_slug>[\w_-]+)/projects/search/$', api.search_projects,
         name='sentry-api-search-projects'),
 
-<<<<<<< HEAD
     # Generic
     url(r'^', generic.index,
         name='sentry'),
 
-=======
->>>>>>> b9686163
     # TV dashboard
     url(r'^(?P<team_slug>[\w_-]+)/wall/$', groups.wall_display,
         name='sentry-wall'),
